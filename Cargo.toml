--- conflicted
+++ resolved
@@ -1,10 +1,6 @@
 [package]
 name = "sarge"
-<<<<<<< HEAD
 version = "7.0.2"
-=======
-version = "7.1.0"
->>>>>>> bbccdfca
 edition = "2021"
 
 authors = ["Kyllingene"]
@@ -26,4 +22,8 @@
 
 [[example]]
 name = "help"
-required-features = ["help"]+required-features = ["help"]
+
+[[example]]
+name = "macros"
+required-features = ["help"]

#![doc = include_str!("../README.md")]
#![warn(clippy::pedantic)]
#![allow(clippy::needless_pass_by_value)]
#![allow(clippy::must_use_candidate)]
#![allow(clippy::redundant_closure_for_method_calls)]
#![allow(clippy::float_cmp)]

pub mod prelude;

use std::env;
use std::fmt::Debug;
use std::marker::PhantomData;
use std::num::{ParseFloatError, ParseIntError};
use std::sync::{Arc, Mutex};

// #[cfg(feature = "macros")]
pub mod macros;

pub mod tag;
use tag::Full;

mod error;
pub use error::ArgParseError;

mod types;
pub use types::ArgumentType;

#[cfg(test)]
mod test;

#[derive(Clone, Debug)]
struct InternalArgument {
    tag: Full,
    val: Option<String>,
}

/// A reference to an argument. Use this to
/// retrieve the value of an argument.
pub struct ArgumentRef<'a, T: ArgumentType> {
    parser: &'a ArgumentParser,
    i: usize,
    _marker: PhantomData<T>,
}

impl<'a, T: ArgumentType> ArgumentRef<'a, T> {
    /// Retrieve the value of the argument.
    /// Consumes the `ArgumentRef`.
    ///
    /// # Errors
    ///
    /// If the argument type fails to parse,
    /// this will return that argument types error.
    /// If there was no value given to the argument,
    /// returns `None`.
    ///
    /// For `String` and `bool`, this can never fail.
    pub fn get(self) -> Option<Result<T, T::Error>> {
        self.get_keep()
    }

    /// Retrieve the value of the argument.
    /// Does not consume the `ArgumentRef`.
    ///
    /// # Errors
    ///
    /// See [`get`] for possible errors.
    #[allow(clippy::missing_panics_doc)]
    pub fn get_keep(&self) -> Option<Result<T, T::Error>> {
        let args = self.parser.args.lock().unwrap();

<<<<<<< HEAD
        if let Some(val) = &args[self.i].val {
            T::from_value(val)
        } else {
            if let Some(default) = T::default_value() {
                Some(Ok(default))
            } else {
                None
            };
=======
        if let Some(val) = args[self.i].clone().val {
            Some(T::from_value(val))
        } else {
            T::default_value().map(Ok)
>>>>>>> 8e31a633
        }
    }
}

/// The structure that actually parses all your
/// arguments. Use [`ArgumentParser::add`] to
/// register arguments and get [`ArgumentRef`]s.
///
/// Internally, the parser is a shambling heap of
/// `Arc<Mutex<HeapAllocatedValue>>`. This is to
/// enable the current API in a thread-safe manner.
/// In the future, there may be a single-threaded
/// feature that disables the extra synchronization
/// primitives, at the risk of possible memory
/// unsafety.
#[derive(Debug, Clone, Default)]
pub struct ArgumentParser {
    args: Arc<Mutex<Vec<InternalArgument>>>,
    binary: Arc<Mutex<Option<String>>>,
}

impl ArgumentParser {
    /// Returns an empty [`ArgumentParser`].
    pub fn new() -> Self {
        Self::default()
    }

    /// Adds an argument to the parser.
    #[allow(clippy::missing_panics_doc)]
    pub fn add<T: ArgumentType>(&self, tag: Full) -> ArgumentRef<T> {
        let typ = T::arg_type();
        let arg = InternalArgument {
            tag,
            typ,
            val: None,
        };

        let mut args = self.args.lock().unwrap();
        let i = args.len();
        args.push(arg);

        ArgumentRef {
            parser: self,
            i,
            _marker: PhantomData,
        }
    }

    /// Retrieves the binary, if any.
    #[allow(clippy::missing_panics_doc)]
    pub fn binary(&self) -> Option<String> {
        self.binary.lock().unwrap().clone()
    }

    /// Parse arguments from `std::env::{args,vars}`.
    ///
    /// # Errors
    ///
    /// If any arguments fail to parse their values, this
    /// will forward that error. Otherwise, see
    /// [`ArgParseError`] for a list of all possible errors.
    pub fn parse(&self) -> Result<Vec<String>, ArgParseError> {
        self.parse_provided(env::args().collect::<Vec<_>>().as_slice(), env::vars())
    }

    /// Parse from the provided environment variables and CLI arguments.
    ///
    /// # Errors
    ///
    /// See [`parse`] for details.
    pub fn parse_provided<I: Iterator<Item = (String, String)>>(
        &self,
        cli: &[String],
        env: I,
    ) -> Result<Vec<String>, ArgParseError> {
        self.parse_env(env, true)?;
        self.parse_cli(cli, false)
    }

    /// Parse the provided arguments as if they were environment variables.
    ///
    /// If `reset == true`, clears the values of all arguments beforehand.
    /// You probably want to leave this at `false`, unless you're re-using
    /// your parser.
    ///
    /// # Errors
    ///
    /// See [`parse`] for details.
    #[allow(clippy::missing_panics_doc)]
    pub fn parse_env<I: Iterator<Item = (String, String)>>(
        &self,
        args: I,
        reset: bool,
    ) -> Result<(), ArgParseError> {
        let mut env_args = self.args.lock().unwrap();

        if reset {
            for arg in env_args.iter_mut() {
                arg.val = None;
            }
        }

        let mut env_args: Vec<_> = env_args
            .iter_mut()
            .filter(|arg| arg.tag.has_env())
            .collect();

        if env_args.is_empty() {
            return Ok(());
        }

        for (key, val) in args {
            let key_ref = &key;
            if let Some(arg) = env_args
                .iter_mut()
                .find(|arg| arg.tag.env.as_ref().is_some_and(|env| env == key_ref))
            {
                Self::parse_arg(arg, Some(val), key)?;
            }
        }

        Ok(())
    }

    /// Parses the provided arguments as if they were from the CLI.
    ///
    /// If `reset == true`, clears the values of all arguments beforehand.
    /// You probably want to leave this at `false`, unless you're re-using
    /// your parser.
    ///
    /// # Errors
    ///
    /// See [`parse`] for details.
    #[allow(clippy::missing_panics_doc)]
    pub fn parse_cli(&self, args: &[String], reset: bool) -> Result<Vec<String>, ArgParseError> {
        let mut args = args.iter();
        *self.binary.lock().unwrap() = args.next().cloned();

        let mut remainder = Vec::new();

        if reset {
            for arg in self.args.lock().unwrap().iter_mut() {
                arg.val = None;
            }
        }

        while let Some(arg) = args.next() {
            if let Some(mut long) = arg.strip_prefix("--") {
                let val = if let Some((left, right)) = long.split_once('=') {
                    long = left;
                    Some(right.to_string())
                } else {
                    args.next().cloned()
                };

                let mut pre_args = self.args.lock().unwrap();
                let arg = pre_args
                    .iter_mut()
                    .find(|arg| arg.tag.matches_long(long))
                    .ok_or(ArgParseError::UnknownFlag(long.to_string()))?;

                Self::parse_arg(arg, val, long.to_string())?;
            } else if let Some(short) = arg.strip_prefix('-') {
                if short.is_empty() {
                    remainder.push(String::from("-"));
                } else {
                    let mut consumed = false;
                    let mut pre_args = self.args.lock().unwrap();
                    for short in short.chars() {
                        let arg = pre_args
                            .iter_mut()
                            .find(|arg| arg.tag.matches_short(short))
                            .ok_or(ArgParseError::UnknownFlag(short.to_string()))?;

                        match arg.typ {
                            ArgumentValueType::Bool => arg.val = Some(ArgumentValue::Bool(true)),
                            ArgumentValueType::I64 => {
                                if consumed {
                                    return Err(ArgParseError::ConsumedValue(short.to_string()));
                                }

                                consumed = true;
                                arg.val = Some(ArgumentValue::I64(
                                    args.next()
                                        .ok_or(ArgParseError::MissingValue(short.to_string()))?
                                        .parse()
                                        .map_err(|e: ParseIntError| {
                                            ArgParseError::InvalidInteger(e.to_string())
                                        })?,
                                ));
                            }
                            ArgumentValueType::U64 => {
                                if consumed {
                                    return Err(ArgParseError::ConsumedValue(short.to_string()));
                                }

                                consumed = true;
                                arg.val = Some(ArgumentValue::U64(
                                    args.next()
                                        .ok_or(ArgParseError::MissingValue(short.to_string()))?
                                        .parse()
                                        .map_err(|e: ParseIntError| {
                                            ArgParseError::InvalidUnsignedInteger(e.to_string())
                                        })?,
                                ));
                            }
                            ArgumentValueType::Float => {
                                if consumed {
                                    return Err(ArgParseError::ConsumedValue(short.to_string()));
                                }

                                consumed = true;
                                arg.val = Some(ArgumentValue::Float(
                                    args.next()
                                        .ok_or(ArgParseError::MissingValue(short.to_string()))?
                                        .parse()
                                        .map_err(|e: ParseFloatError| {
                                            ArgParseError::InvalidInteger(e.to_string())
                                        })?,
                                ));
                            }
                            ArgumentValueType::String => {
                                if consumed {
                                    return Err(ArgParseError::ConsumedValue(short.to_string()));
                                }

                                consumed = true;
                                arg.val = Some(ArgumentValue::String(
                                    args.next()
                                        .ok_or(ArgParseError::MissingValue(short.to_string()))?
                                        .clone(),
                                ));
                            }
                        }
                    }
                }
            } else {
                remainder.push(arg.clone());
            }
        }

        Ok(remainder)
    }

    fn parse_arg<S: AsRef<str>>(
        arg: &mut InternalArgument,
        val: Option<S>,
        name: String,
    ) -> Result<(), ArgParseError> {
        match arg.typ {
            ArgumentValueType::Bool => {
                if let Some(val) = val {
                    let val = val.as_ref().trim();
                    if val == "0" || val == "false" {
                        arg.val = Some(ArgumentValue::Bool(false));
                    } else {
                        arg.val = Some(ArgumentValue::Bool(true));
                    }
                } else {
                    arg.val = Some(ArgumentValue::Bool(true));
                }
            }
            ArgumentValueType::I64 => {
                arg.val = Some(ArgumentValue::I64(
                    val.ok_or(ArgParseError::MissingValue(name))?
                        .as_ref()
                        .parse()
                        .map_err(|e: ParseIntError| ArgParseError::InvalidInteger(e.to_string()))?,
                ));
            }
            ArgumentValueType::U64 => {
                arg.val = Some(ArgumentValue::U64(
                    val.ok_or(ArgParseError::MissingValue(name))?
                        .as_ref()
                        .parse()
                        .map_err(|e: ParseIntError| {
                            ArgParseError::InvalidUnsignedInteger(e.to_string())
                        })?,
                ));
            }
            ArgumentValueType::Float => {
                arg.val = Some(ArgumentValue::Float(
                    val.ok_or(ArgParseError::MissingValue(name))?
                        .as_ref()
                        .parse()
                        .map_err(|e: ParseFloatError| ArgParseError::InvalidFloat(e.to_string()))?,
                ));
            }
            ArgumentValueType::String => {
                arg.val = Some(ArgumentValue::String(
                    val.ok_or(ArgParseError::MissingValue(name))?
                        .as_ref()
                        .to_string(),
                ));
            }
        }

        Ok(())
    }
}<|MERGE_RESOLUTION|>--- conflicted
+++ resolved
@@ -8,12 +8,10 @@
 pub mod prelude;
 
 use std::env;
-use std::fmt::Debug;
 use std::marker::PhantomData;
-use std::num::{ParseFloatError, ParseIntError};
 use std::sync::{Arc, Mutex};
 
-// #[cfg(feature = "macros")]
+#[cfg(feature = "macros")]
 pub mod macros;
 
 pub mod tag;
@@ -23,15 +21,17 @@
 pub use error::ArgParseError;
 
 mod types;
-pub use types::ArgumentType;
+pub use types::{ArgResult, ArgumentType};
 
 #[cfg(test)]
 mod test;
 
 #[derive(Clone, Debug)]
+#[allow(clippy::option_option)]
 struct InternalArgument {
     tag: Full,
-    val: Option<String>,
+    consumes: bool,
+    val: Option<Option<String>>,
 }
 
 /// A reference to an argument. Use this to
@@ -65,24 +65,13 @@
     ///
     /// See [`get`] for possible errors.
     #[allow(clippy::missing_panics_doc)]
-    pub fn get_keep(&self) -> Option<Result<T, T::Error>> {
+    pub fn get_keep(&self) -> ArgResult<T> {
         let args = self.parser.args.lock().unwrap();
 
-<<<<<<< HEAD
         if let Some(val) = &args[self.i].val {
-            T::from_value(val)
-        } else {
-            if let Some(default) = T::default_value() {
-                Some(Ok(default))
-            } else {
-                None
-            };
-=======
-        if let Some(val) = args[self.i].clone().val {
-            Some(T::from_value(val))
+            T::from_value(val.as_deref())
         } else {
             T::default_value().map(Ok)
->>>>>>> 8e31a633
         }
     }
 }
@@ -113,10 +102,9 @@
     /// Adds an argument to the parser.
     #[allow(clippy::missing_panics_doc)]
     pub fn add<T: ArgumentType>(&self, tag: Full) -> ArgumentRef<T> {
-        let typ = T::arg_type();
         let arg = InternalArgument {
             tag,
-            typ,
+            consumes: T::CONSUMES,
             val: None,
         };
 
@@ -200,7 +188,7 @@
                 .iter_mut()
                 .find(|arg| arg.tag.env.as_ref().is_some_and(|env| env == key_ref))
             {
-                Self::parse_arg(arg, Some(val), key)?;
+                arg.val = Some(Some(val));
             }
         }
 
@@ -218,7 +206,7 @@
     /// See [`parse`] for details.
     #[allow(clippy::missing_panics_doc)]
     pub fn parse_cli(&self, args: &[String], reset: bool) -> Result<Vec<String>, ArgParseError> {
-        let mut args = args.iter();
+        let mut args = args.iter().peekable();
         *self.binary.lock().unwrap() = args.next().cloned();
 
         let mut remainder = Vec::new();
@@ -233,9 +221,9 @@
             if let Some(mut long) = arg.strip_prefix("--") {
                 let val = if let Some((left, right)) = long.split_once('=') {
                     long = left;
-                    Some(right.to_string())
+                    Some(right)
                 } else {
-                    args.next().cloned()
+                    None
                 };
 
                 let mut pre_args = self.args.lock().unwrap();
@@ -244,79 +232,41 @@
                     .find(|arg| arg.tag.matches_long(long))
                     .ok_or(ArgParseError::UnknownFlag(long.to_string()))?;
 
-                Self::parse_arg(arg, val, long.to_string())?;
-            } else if let Some(short) = arg.strip_prefix('-') {
-                if short.is_empty() {
+                let val = if arg.consumes {
+                    if val.is_none() {
+                        args.next().cloned()
+                    } else {
+                        val.map(str::to_string)
+                    }
+                } else {
+                    None
+                };
+
+                arg.val = Some(val);
+            } else if let Some(shorts) = arg.strip_prefix('-') {
+                if shorts.is_empty() {
                     remainder.push(String::from("-"));
                 } else {
                     let mut consumed = false;
                     let mut pre_args = self.args.lock().unwrap();
-                    for short in short.chars() {
+                    for short in shorts.chars() {
                         let arg = pre_args
                             .iter_mut()
                             .find(|arg| arg.tag.matches_short(short))
                             .ok_or(ArgParseError::UnknownFlag(short.to_string()))?;
-
-                        match arg.typ {
-                            ArgumentValueType::Bool => arg.val = Some(ArgumentValue::Bool(true)),
-                            ArgumentValueType::I64 => {
-                                if consumed {
-                                    return Err(ArgParseError::ConsumedValue(short.to_string()));
-                                }
-
-                                consumed = true;
-                                arg.val = Some(ArgumentValue::I64(
-                                    args.next()
-                                        .ok_or(ArgParseError::MissingValue(short.to_string()))?
-                                        .parse()
-                                        .map_err(|e: ParseIntError| {
-                                            ArgParseError::InvalidInteger(e.to_string())
-                                        })?,
-                                ));
-                            }
-                            ArgumentValueType::U64 => {
-                                if consumed {
-                                    return Err(ArgParseError::ConsumedValue(short.to_string()));
-                                }
-
-                                consumed = true;
-                                arg.val = Some(ArgumentValue::U64(
-                                    args.next()
-                                        .ok_or(ArgParseError::MissingValue(short.to_string()))?
-                                        .parse()
-                                        .map_err(|e: ParseIntError| {
-                                            ArgParseError::InvalidUnsignedInteger(e.to_string())
-                                        })?,
-                                ));
-                            }
-                            ArgumentValueType::Float => {
-                                if consumed {
-                                    return Err(ArgParseError::ConsumedValue(short.to_string()));
-                                }
-
-                                consumed = true;
-                                arg.val = Some(ArgumentValue::Float(
-                                    args.next()
-                                        .ok_or(ArgParseError::MissingValue(short.to_string()))?
-                                        .parse()
-                                        .map_err(|e: ParseFloatError| {
-                                            ArgParseError::InvalidInteger(e.to_string())
-                                        })?,
-                                ));
-                            }
-                            ArgumentValueType::String => {
-                                if consumed {
-                                    return Err(ArgParseError::ConsumedValue(short.to_string()));
-                                }
-
-                                consumed = true;
-                                arg.val = Some(ArgumentValue::String(
-                                    args.next()
-                                        .ok_or(ArgParseError::MissingValue(short.to_string()))?
-                                        .clone(),
-                                ));
-                            }
+                        
+                        if arg.consumes && consumed {
+                            return Err(ArgParseError::ConsumedValue(shorts.to_string()));
                         }
+
+                        let next = if arg.consumes {
+                            consumed = true;
+                            args.next().cloned()
+                        } else {
+                            None
+                        };
+
+                        arg.val = Some(next);
                     }
                 }
             } else {
@@ -326,60 +276,4 @@
 
         Ok(remainder)
     }
-
-    fn parse_arg<S: AsRef<str>>(
-        arg: &mut InternalArgument,
-        val: Option<S>,
-        name: String,
-    ) -> Result<(), ArgParseError> {
-        match arg.typ {
-            ArgumentValueType::Bool => {
-                if let Some(val) = val {
-                    let val = val.as_ref().trim();
-                    if val == "0" || val == "false" {
-                        arg.val = Some(ArgumentValue::Bool(false));
-                    } else {
-                        arg.val = Some(ArgumentValue::Bool(true));
-                    }
-                } else {
-                    arg.val = Some(ArgumentValue::Bool(true));
-                }
-            }
-            ArgumentValueType::I64 => {
-                arg.val = Some(ArgumentValue::I64(
-                    val.ok_or(ArgParseError::MissingValue(name))?
-                        .as_ref()
-                        .parse()
-                        .map_err(|e: ParseIntError| ArgParseError::InvalidInteger(e.to_string()))?,
-                ));
-            }
-            ArgumentValueType::U64 => {
-                arg.val = Some(ArgumentValue::U64(
-                    val.ok_or(ArgParseError::MissingValue(name))?
-                        .as_ref()
-                        .parse()
-                        .map_err(|e: ParseIntError| {
-                            ArgParseError::InvalidUnsignedInteger(e.to_string())
-                        })?,
-                ));
-            }
-            ArgumentValueType::Float => {
-                arg.val = Some(ArgumentValue::Float(
-                    val.ok_or(ArgParseError::MissingValue(name))?
-                        .as_ref()
-                        .parse()
-                        .map_err(|e: ParseFloatError| ArgParseError::InvalidFloat(e.to_string()))?,
-                ));
-            }
-            ArgumentValueType::String => {
-                arg.val = Some(ArgumentValue::String(
-                    val.ok_or(ArgParseError::MissingValue(name))?
-                        .as_ref()
-                        .to_string(),
-                ));
-            }
-        }
-
-        Ok(())
-    }
 }